--- conflicted
+++ resolved
@@ -167,13 +167,8 @@
         result_dir = args.ckpt_dir
         if result_dir is None:
             result_dir = eval_model.llm_engine.model_dir if args.infer_backend == 'vllm' else eval_model.model.model_dir
-<<<<<<< HEAD
-        if result_dir is not None:
-            jsonl_path = os.path.join(result_dir, 'eval_result.jsonl')
-=======
         assert result_dir is not None
         jsonl_path = os.path.join(result_dir, 'eval_result.jsonl')
->>>>>>> 0d8708e6
         result = {report['name']: report['score'] for report in final_report}
         logger.info(f'result: {result}')
         result_info = {
