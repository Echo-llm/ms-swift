--- conflicted
+++ resolved
@@ -42,17 +42,10 @@
             }
         }
 
-<<<<<<< HEAD
-    def _encode(self, template_inputs: StdTemplateInputs) -> Dict[str, Any]:
-        inputs = super()._encode(template_inputs)
-        if len(inputs) == 0:
-            return inputs
-=======
     def _encode(self, inputs: StdTemplateInputs) -> Dict[str, Any]:
         encoded = super()._encode(inputs)
         if len(encoded) == 0:
             return encoded
->>>>>>> b4772176
         # image
         raw_image = inputs.images
         res = {}
