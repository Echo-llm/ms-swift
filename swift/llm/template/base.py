# Copyright (c) Alibaba, Inc. and its affiliates.
import hashlib
import inspect
import os
import re
from contextlib import contextmanager
from copy import deepcopy
from dataclasses import asdict
from functools import wraps
from typing import Any, Dict, List, Literal, Optional, Tuple, Union

import torch
import torch.nn as nn
import torch.nn.functional as F
from peft import PeftModel
from PIL import Image
from torch.nn.utils.rnn import pad_sequence
from transformers import StoppingCriteriaList
from transformers.integrations import is_deepspeed_zero3_enabled

from swift.utils import get_dist_setting, get_logger, use_torchacc
from ..utils import Processor, ProcessorMixin
from .agent import loss_scale_map, split_str_parts_by
from .template_inputs import InferRequest, StdTemplateInputs, TemplateInputs
from .utils import Context, ContextType, StopWordsCriteria, fetch_one, findall
from .vision_utils import load_batch, load_image, normalize_bbox, rescale_image

logger = get_logger()


class Template(ProcessorMixin):
    special_tokens = ['<image>', '<video>', '<audio>', '<bbox>', '<ref-object>']
    special_keys = ['images', 'videos', 'audios', 'objects']
    grounding_type = 'norm_1000'

    image_placeholder = ['<image>']
    video_placeholder = ['<video>']
    audio_placeholder = ['<audio>']
    load_medias = True
    skip_prompt = True
    use_model = False

    is_encoder_decoder = False
    padding_side: Literal['left', 'right'] = 'right'  # The padding_side when the training batch_size >= 2.

    def __init__(
            self,
            processor: Processor,
            template_meta: 'TemplateMeta',
            default_system: Optional[str] = None,
            max_length: Optional[int] = None,
            *,
            use_chat_template: bool = True,
            template_backend: Literal['swift', 'jinja'] = 'swift',
            truncation_strategy: Literal['delete', 'left'] = 'left',
            max_pixels: Optional[int] = None,
            tools_prompt: Optional[str] = None,
            # only for train
            loss_scale: str = 'default',
            sequence_parallel_size: int = 1) -> None:
        """
        default_system: Override the default_system in the template.
        max_length: Max length of the sequence
        truncation_strategy: The truncation strategy
        loss_scale: The loss scale function to use
        max_pixels: Rescale image to reduce memory usage, default `None` means no limitation.
            e.g. 512 * 512 (H*W)
        tools_prompt: The type of tools_prompt added in the system.
        """
        from .template_meta import TemplateMeta
        self.processor = processor
        self.model_info = processor.model_info
        self.config = self.model_info.config
        self.model_meta = processor.model_meta
        tokenizer = self.tokenizer

        if not use_chat_template:
            template_meta = template_meta.to_generate_template_meta()
        else:
            template_meta = deepcopy(template_meta)
        # if default_system is None. not change self.default_system
        if default_system is not None:
            self.default_system = template_meta.check_system(default_system)
        else:
            self.default_system = template_meta.default_system

        template_meta.init(tokenizer)

        self.template_meta: TemplateMeta = template_meta
        self.use_chat_template = use_chat_template
        self.template_backend = template_backend
        self.max_length = max_length
        self.truncation_strategy = truncation_strategy
        self.loss_scale = loss_scale
        self.max_pixels = max_pixels
        self.sequence_parallel_size = sequence_parallel_size
        self.tools_prompt = tools_prompt or template_meta.default_tools_prompt

        self.mode: Literal['pt', 'vllm', 'lmdeploy', 'train', 'rlhf', 'kto'] = 'pt'
        self._handles = []
        self._deepspeed_initialize = None

    def _preprocess_inputs(
        self,
        inputs: StdTemplateInputs,
        *,
        max_pixels: Optional[int] = None,
    ) -> None:
        template_meta = self.template_meta
        system = inputs.system
        if system is None:
            system = self.default_system
        inputs.system = template_meta.check_system(system)

        images = inputs.images
        load_medias = True if self.mode in {'vllm', 'lmdeploy'} else self.load_medias
        if images and load_medias:
            images = load_batch(images, load_image)
            if max_pixels is not None:
                assert self.grounding_type != 'real', 'not support'  # TODO:check
                images = [rescale_image(img, max_pixels) for img in images]
            inputs.images = images
        if inputs.objects:
            self._preprocess_objects(inputs, inputs.objects)

        if inputs.is_multimodal:
            self._add_default_tags(inputs)

        self._get_std_messages(inputs.messages)
        n_round = len(inputs.messages) // 2
        if n_round > 1 and not template_meta.support_multi_round:
            logger.warning_once(
                'The template does not support multi-round chat. Only use the last round of the conversation.')
            inputs.messages = inputs.messages[-2:]

    def _rlhf_encode(self, inputs: StdTemplateInputs) -> Dict[str, Any]:
        chosen_inputs, rejected_inputs = inputs, deepcopy(inputs)
        assert chosen_inputs.rejected_response is not None, f'inputs: {inputs}'
        rejected_inputs.messages[-1]['content'] = chosen_inputs.rejected_response
        chosen_encoded = self._encode(chosen_inputs)
        rejected_encoded = self._encode(rejected_inputs)
        if len(chosen_encoded) == 0 or len(rejected_encoded) == 0:
            return {}

        encoded = {}
        for prefix in ['chosen', 'rejected']:
            data = locals()[f'{prefix}_encoded']
            for k, v in data.items():
                encoded[f'{prefix}_{k}'] = v
        return encoded

    def _kto_encode(self, inputs: StdTemplateInputs) -> Dict[str, Any]:
        encoded = self._rlhf_encode(inputs)
        if len(encoded) == 0:
            return {}
        return {
            'completion_input_ids': encoded['chosen_input_ids'],
            'completion_labels': encoded['chosen_labels'],
            'KL_completion_input_ids': encoded['rejected_input_ids'],
            'KL_completion_labels': encoded['rejected_labels'],
            'label': inputs.label
        }

    def encode(
        self,
        inputs: Union[TemplateInputs, Dict[str, Any], InferRequest],
    ) -> Dict[str, Any]:
        """The entrance method of Template!

        Returns:
            return {'input_ids': List[int], 'labels': Optional[List[int]], ...}
        """
        if isinstance(inputs, (InferRequest, TemplateInputs)):
            inputs = asdict(inputs)

        if isinstance(inputs, dict):
            inputs = StdTemplateInputs.from_dict(inputs, tools_prompt=self.tools_prompt)
        elif isinstance(inputs, StdTemplateInputs):
            inputs = deepcopy(inputs)

        assert isinstance(inputs, StdTemplateInputs)
        self._preprocess_inputs(inputs)
        if self.mode in {'vllm', 'lmdeploy'}:
            encoded = Template._encode(self, inputs)
            if inputs.images:
                encoded['images'] = inputs.images
        elif self.mode in {'pt', 'train'}:
            encoded = self._encode(inputs)
        elif self.mode == 'rlhf':
            encoded = self._rlhf_encode(inputs)
        elif self.mode == 'kto':
            encoded = self._kto_encode(inputs)
        for key in list(encoded.keys()):
            if encoded[key] is None:
                encoded.pop(key)
        return encoded

    def _post_encode(self, model: nn.Module, inputs: Dict[str, Any]) -> Dict[str, Any]:
        return inputs

    @staticmethod
    def _skip_stop_tokens(generate_ids: List[int], stop_tokens: List[int], is_finished: bool) -> List[int]:
        len_tokens = len(stop_tokens)
        if is_finished and generate_ids[-len_tokens:] == stop_tokens:
            return generate_ids[:-len_tokens]
        if not is_finished:
            for i in range(len_tokens, 0, -1):
                if generate_ids[-i:] == stop_tokens[:i]:
                    return generate_ids[:-i]
        return generate_ids

    def decode(self, generate_ids: List[int], is_finished: bool = True, **decode_kwargs) -> Any:
        return self._skip_stop_decode(generate_ids, is_finished, **decode_kwargs)

    def _skip_stop_decode(self, generate_ids: List[int], is_finished: bool, **decode_kwargs) -> Any:
        # Do not print template_meta.suffix[-1] and eos_token.
        # However, other stop_words will be printed.
        tokenizer = self.tokenizer

        if len(generate_ids) > 0 and generate_ids[-1] == tokenizer.eos_token_id:
            generate_ids = generate_ids[:-1]
        # skip suffix and eos_token
        template_suffix = self.template_meta.suffix[-1]
        if isinstance(template_suffix, str):
            template_suffix = tokenizer.encode(template_suffix, add_special_tokens=False)
        generate_ids = self._skip_stop_tokens(generate_ids, template_suffix, is_finished)
        return tokenizer.decode(generate_ids, **decode_kwargs)
        # if not is_finished or is_finished and response[-len_suffix:] == template_suffix:
        #     # To avoid response length being shorter than previous response length during streaming.
        #     # TODO:check
        #     # idx = max(len(response) - len_suffix, 0, self.print_idx)
        #     response = response[:-len_suffix]

    def prepare_generate_kwargs(self, generate_kwargs: Dict[str, Any], *, model=None) -> Dict[str, Any]:
        generation_config = generate_kwargs['generation_config']
        stop_words = getattr(generation_config, 'stop_words', None) or self.template_meta.stop_words
        generate_kwargs['stopping_criteria'] = StoppingCriteriaList([StopWordsCriteria(self.tokenizer, stop_words)])
        return generate_kwargs

    def _preprocess_objects(self, inputs: StdTemplateInputs, objects: List[Dict[str, Any]]):
        # Load image into PIL format
        images = inputs.images
        images = load_batch(images, load_image)  # base64/local_path -> PIL.Image
        # Normalize grounding bboxes
        normalize_bbox(objects, images, to_type=self.grounding_type)
        load_medias = True if self.mode in {'vllm', 'lmdeploy'} else self.load_medias
        if not load_medias:  # fix pt & qwen-vl
            for i, image in enumerate(images):
                images[i] = self._save_pil_image(image)
        inputs.images = images
        inputs.objects = objects

    @staticmethod
    def _save_pil_image(image: Image.Image) -> str:
        img_bytes = image.tobytes()
        img_hash = hashlib.sha256(img_bytes).hexdigest()
        img_path = os.path.join('tmp', f'{img_hash}.png')
        if not os.path.exists(img_path):
            image.save(img_path)
        return img_path

    @staticmethod
    def _concat_context_list(
            context_list: List[Context],
            res_context_list: List[Context],  # inplace
            res_context_type: List[ContextType],  # inplace
            system: Optional[str] = None,
            query: Optional[str] = None,
            response: Optional[str] = None,
            round0: Optional[int] = None) -> None:
        """Concat context list and replace placeholder"""
        round1 = None
        if round0 is not None:
            round1 = str(round0 + 1)
            round0 = str(round0)
        for context in context_list:
            if isinstance(context, str):
                if '{{RESPONSE}}' == context:
                    assert response is not None
                    context = response
                    res_context_list.append(response)
                    res_context_type.append(ContextType.RESPONSE)
                    continue
                old_str_list = ['{{SYSTEM}}', '{{QUERY}}', '{{ROUND0}}', '{{ROUND1}}']
                new_str_list = [system, query, round0, round1]
                for (old_str, new_str) in zip(old_str_list, new_str_list):
                    if new_str is not None and old_str in context:
                        assert isinstance(new_str, str), f'new_str: {new_str}'
                        context = context.replace(old_str, new_str)
            if len(context) == 0:
                continue
            res_context_list.append(context)
            res_context_type.append(ContextType.OTHER)

    def _simplify_context_list(self, context_list: List[Context], loss_scale_list: List[float],
                               inputs: StdTemplateInputs) -> Tuple[List[Context], List[float]]:
        """Merge anything in the context to simplify the inputs"""
        if inputs.is_multimodal:
            context_list, loss_scale_list = self._split_special_tokens(context_list, loss_scale_list)
        context_list, loss_scale_list = self._pre_tokenize(context_list, loss_scale_list, inputs)

        res: List[Context] = []  # result of context_list
        res_loss_scale: List[float] = []  # result of loss_scale_list
        temp: List[str] = []
        temp_loss_scale = 0.
        for i, (context, loss_scale) in enumerate(zip(context_list, loss_scale_list)):
            if isinstance(context, str) and (loss_scale == temp_loss_scale):
                temp.append(context)
            else:
                if len(temp) > 0:
                    res.append(''.join(temp))
                    res_loss_scale.append(temp_loss_scale)
                    temp.clear()
                if isinstance(context, str):  # loss_scale diff
                    temp.append(context)
                else:
                    res.append(context)
                    res_loss_scale.append(loss_scale)
                temp_loss_scale = loss_scale
        if len(temp) > 0:
            res.append(''.join(temp))
            res_loss_scale.append(temp_loss_scale)

        return res, res_loss_scale

    @staticmethod
    def _split_special_tokens(context_list: List[Context],
                              loss_scale_list: List[float]) -> Tuple[List[Context], List[float]]:
        """Split special tokens, for example `<image>`, `<video>`, this will help the replace_tag operation"""
        res: List[Context] = []
        loss_scale_res: List[float] = []
        for context, loss_scale in zip(context_list, loss_scale_list):
            contexts = []
            if isinstance(fetch_one(context), str):
                for d in split_str_parts_by(context, Template.special_tokens):
                    contexts.extend([d['key'], d['content']])
                contexts = [c for c in contexts if c]
                res.extend(contexts)
                loss_scale_res.extend([loss_scale] * len(contexts))
            else:
                res.append(context)
                loss_scale_res.append(loss_scale)
        return res, loss_scale_res

    def _tokenize(self, context, **tokenizer_kwargs):
        return self.tokenizer(
            context, return_attention_mask=False, add_special_tokens=False, **tokenizer_kwargs)['input_ids']

    def replace_tag(self, media_type: Literal['image', 'video', 'audio'], index: int,
                    inputs: StdTemplateInputs) -> List[Context]:
        """Override this function to do your own replace operation.

        This method is used to replace standard tags like `<image>` to some tokens that the model needs.

        Args:
            media_type: The modal.
            index: The index of the medias, for index 0 represents the first elements in `images`
            inputs: The inputs

        Returns:
            The content or input_ids after replacement.
        """
        if media_type == 'image':
            if self.mode == 'lmdeploy':
                return [[-100]]
            return self.image_placeholder
        elif media_type == 'video':
            return self.video_placeholder
        elif media_type == 'audio':
            return self.audio_placeholder

    def replace_object(self, object_: Dict[str, Any], index: int, inputs: StdTemplateInputs) -> List[Context]:
        """Replace objects referenced by the bbox to contents or input_ids. This is useful in the grounding task.
        Override this function to do your own replace operation.

        Args:
            object_: inputs.objects[inputs.object_idx]
            index: The index in the `objects` key
            inputs: The inputs

        Returns:
            The contents or input_ids replaced
        """
        return [object_['caption']]

    def replace_box(self, object_: Dict[str, Any], index: int, inputs: StdTemplateInputs) -> List[Context]:
        """Replace bbox pointing to the objects to contents or input_ids. This is useful in the grounding task.
        Override this function to do your own replace operation.

        Args:
            object_: inputs.objects[inputs.object_idx]
            index: The index in the `objects` key
            inputs: The inputs

        Returns:
            The contents or input_ids replaced
        """
        if isinstance(object_['bbox'][0], list):
            all_objects = ''
            for sub_object in object_['bbox']:
                all_objects += f'[({sub_object[0]},{sub_object[1]}),' f'({sub_object[2]},{sub_object[3]})],'
            all_objects = all_objects[:-1]
            return [all_objects]
        else:
            return [f'[({object_["bbox"][0]},{object_["bbox"][1]}),({object_["bbox"][2]},{object_["bbox"][3]})]']

    def _pre_tokenize(self, context_list: List[Context], loss_scale_list: List[float],
                      inputs: StdTemplateInputs) -> Tuple[List[Context], List[float]]:
        """This method happens before tokenization, replace standard tags to the contents or input_ids needed by
        the model.

        Args:
            context_list: The content list
            loss_scale_list: The loss scale list
        Returns:
            The context_list and loss_scale_list after replacement.
        """
        # replace tag/object/box
        res: List[Context] = []  # result of context_list
        res_loss_scale: List[float] = []  # result of loss_scale_list

        # reset
        for k in ['image', 'video', 'audio', 'object', 'box']:
            setattr(inputs, f'{k}_idx', 0)

        for context, loss_scale in zip(context_list, loss_scale_list):
            for k in ['image', 'video', 'audio']:
                if context == f'<{k}>':
                    idx = getattr(inputs, f'{k}_idx')
                    c_list = self.replace_tag(k, idx, inputs)
                    setattr(inputs, f'{k}_idx', idx + 1)
                    break
            else:
                if context == '<ref-object>':
                    idx = inputs.object_idx
                    c_list = self.replace_object(inputs.objects[idx], idx, inputs)
                    inputs.object_idx = idx + 1
                elif context == '<bbox>':
                    idx = inputs.box_idx
                    c_list = self.replace_box(inputs.objects[idx], idx, inputs)
                    inputs.box_idx = idx + 1
                else:
                    c_list = [context]
            res += c_list
            res_loss_scale += [loss_scale] * len(c_list)
        return res, res_loss_scale

    @staticmethod
    def _add_default_tags(inputs: StdTemplateInputs):
        total_content = '\n'.join([message['content'] for message in inputs.messages])
        for media_type in ['image', 'audio', 'video']:
            media_key, media_tag = f'{media_type}s', f'<{media_type}>'
            medias = getattr(inputs, media_key)
            if not isinstance(medias, list):
                medias = [medias]
            if medias:
                num_media_tags = len(re.findall(media_tag, total_content))
                num_media = len(medias)
                num_new_tags = num_media - num_media_tags
                assert num_new_tags >= 0, f'Number of media: {num_media}, number of media_tags: {num_media_tags}'
                inputs.messages[0]['content'] = media_tag * num_new_tags + inputs.messages[0]['content']

    def _encode_context_list(
            self,
            context_list: List[Context],
            loss_scale_list: Optional[List[float]] = None) -> Tuple[List[int], List[int], List[float], Dict[str, Any]]:
        """return: input_ids, labels, tokenizer_kwargs"""
        input_ids: List[int] = []
        labels: List[int] = []
        loss_scale: List[float] = []
        tokenizer_kwargs = {}
        if loss_scale_list is None:
            loss_scale_list = [0.] * len(context_list)
        for i, (context, loss_weight) in enumerate(zip(context_list, loss_scale_list)):
            if isinstance(context, str):
                # tokenizer_kwargs is the returned tokenizer_kwargs,
                # while curr_tokenizer_kwargs is the tokenizer_kwargs for the current context.
                curr_tokenizer_kwargs = self._get_tokenizer_kwargs(context)
                self._concat_tokenizer_kwargs(tokenizer_kwargs, curr_tokenizer_kwargs)
                token_list = self._tokenize(context, **curr_tokenizer_kwargs)
            else:
                token_list = context
            input_ids += token_list
            if loss_scale_list[i] > 0.0:
                labels += token_list
            else:
                labels += [-100] * len(token_list)
            loss_scale.extend([loss_weight] * len(token_list))
        return input_ids, labels, loss_scale, tokenizer_kwargs

    @staticmethod
    def _add_dynamic_eos(labels: List[int], suffix_tokens_id: List[int]) -> None:
        suffix_len = len(suffix_tokens_id)
        start = 0
        for i in range(1, len(labels)):
            if labels[i - 1] >= 0 and labels[i] == -100:
                start = i
            if start > 0 and labels[i - 1] == -100 and labels[i] >= 0:
                # [0, 1, 2, -100(start), -100, 3(i), 4]
                length = i - start
                if length >= suffix_len:
                    labels[start:start + suffix_len] = suffix_tokens_id

    @staticmethod
    def _get_std_messages(messages):
        if messages[0]['role'] == 'assistant':
            messages.insert(0, {'role': 'user', 'content': ''})  # pretrain
        if len(messages) % 2 == 1:
            messages.append({'role': 'assistant', 'content': None})  # inference

    def _jinja_encode(self, inputs: StdTemplateInputs):
        messages = inputs.messages
        if inputs.system:
            messages.insert(0, {'role': 'system', 'content': inputs.system})
        if messages[-1]['content'] is None:
            messages.pop()
        text = self.tokenizer.apply_chat_template(inputs.messages, tokenize=False, add_generation_prompt=True)
        return [text], [1.], 1.

    def _swift_encode(self, inputs: StdTemplateInputs):
        res_context_list: List[Context] = []
        res_context_types: List[ContextType] = []
        template_meta = self.template_meta
        if template_meta.auto_add_bos:
            bos_token_id = self.tokenizer.bos_token_id
            if isinstance(bos_token_id, int) and bos_token_id in self.tokenizer.encode(''):
                res_context_list.append([bos_token_id])
                res_context_types.append(ContextType.OTHER)

        prefix = template_meta.system_prefix if inputs.system else template_meta.prefix
        self._concat_context_list(prefix, res_context_list, res_context_types, system=inputs.system)

        n_round = len(inputs.messages) // 2
        for i, (query_message, response_message) in enumerate(zip(inputs.messages[::2], inputs.messages[1::2])):
            query_role, query = query_message['role'], query_message['content']
            response_role, response = response_message['role'], response_message['content']
            # TODO: Optimize the Template mechanism.
            assert query_role in {'user', 'tool'}
            assert response_role in {'assistant'}
            if query_role == 'tool':
                prompt = template_meta.tool_prompt
            elif template_meta.is_post_system and i == n_round - 1:
                prompt = template_meta.system_prompt
            else:
                prompt = template_meta.prompt

            context_list = prompt.copy()
            extra_context_list = []
            extra_context_type = None
            if i < n_round - 1:
                # Not the last round.
                context_list.append('{{RESPONSE}}')
                extra_context_list = template_meta.chat_sep
                extra_context_type = ContextType.OTHER
            elif response is not None:
                # It is the final round, and the response exists (during training).
                context_list.append('{{RESPONSE}}')
                if self.is_training:
                    extra_context_list = template_meta.suffix
                    extra_context_type = ContextType.SUFFIX

            self._concat_context_list(
                context_list,
                res_context_list,
                res_context_types,
                query=query,
                response=response,
                system=inputs.system,
                round0=i)
            res_context_list += extra_context_list
            res_context_types += [extra_context_type] * len(extra_context_list)
        res_context_list, loss_scale_list = loss_scale_map[self.loss_scale](res_context_list, res_context_types,
                                                                            inputs.messages)
        answer_len = len(extra_context_list) + bool(response is not None)
        return res_context_list, loss_scale_list, answer_len

    def _encode(self, inputs: StdTemplateInputs) -> Dict[str, Any]:
        res_context_list, loss_scale_list, answer_len = (
            self._swift_encode(inputs) if self.template_backend == 'swift' else self._jinja_encode(inputs))
        encoded = {}
        if self.is_encoder_decoder:
            # tokenizer_kwargs: use prompt (qwen-audio)
            total_len = len(res_context_list)
            for key, _slice in zip(['prompt', 'answer'],
                                   [slice(0, total_len - answer_len),
                                    slice(total_len - answer_len, total_len)]):
                _res_context_list, _loss_scale_list = self._simplify_context_list(res_context_list[_slice],
                                                                                  loss_scale_list[_slice], inputs)
                input_ids, labels, loss_scale, tokenizer_kwargs = self._encode_context_list(
                    _res_context_list, _loss_scale_list)
                encoded[f'{key}_input_ids'] = input_ids
                if key == 'answer':
                    encoded['labels'] = labels
                    encoded['loss_scale'] = loss_scale
            input_ids = encoded['prompt_input_ids'] + encoded['answer_input_ids']
        else:
            res_context_list, loss_scale_list = self._simplify_context_list(res_context_list, loss_scale_list, inputs)
            input_ids, labels, loss_scale, tokenizer_kwargs = self._encode_context_list(
                res_context_list, loss_scale_list)
        if self.loss_scale in {'default', 'all', 'last_round'}:
            self._add_dynamic_eos(labels, self._encode_context_list(self.template_meta.suffix)[0])

        if tokenizer_kwargs:
            encoded['tokenizer_kwargs'] = tokenizer_kwargs

        if self.max_length is not None:
            if self.truncation_strategy == 'delete' and len(input_ids) > self.max_length:
                logger.warn(f'Current length of row({len(input_ids)}) is larger'
                            f' than the max_length({self.max_length}), deleted.')
                return {}
            input_ids = input_ids[-self.max_length:]
            if labels is not None:
                labels = labels[-self.max_length:]
            if loss_scale is not None:
                loss_scale = loss_scale[-self.max_length:]

        encoded['input_ids'] = input_ids
        encoded['labels'] = labels
        encoded['loss_scale'] = loss_scale
        if inputs.label is not None:
            encoded['label'] = inputs.label
        if not self.is_training:
            for k in list(encoded.keys()):
                if k.endswith('labels'):
                    encoded[k] = None
        if not self.is_training or self.loss_scale in {'default', 'all', 'last_round'}:
            for k in list(encoded.keys()):
                if k.endswith('loss_scale'):
                    encoded[k] = None
        return encoded

    def _get_tokenizer_kwargs(self, context: str) -> Dict[str, Any]:
        """return: curr_tokenizer_kwargs"""
        return {}

    def _concat_tokenizer_kwargs(self, tokenizer_kwargs: Dict[str, Any], curr_tokenizer_kwargs: Dict[str, Any]) -> None:
        assert len(tokenizer_kwargs) == 0

    def get_generate_ids(self, generate_ids: Union[torch.Tensor, List[int]],
                         num_prompt_tokens: int) -> Union[torch.Tensor, List[int]]:
        if self.skip_prompt:
            return generate_ids[..., num_prompt_tokens:]
        else:
            return generate_ids

    def post_process_generate_response(self, response: str, inputs: StdTemplateInputs) -> str:
        return response

    def pre_forward_hook(self, model: nn.Module, args, kwargs, *, padding_to: Optional[int] = None) -> Dict[str, Any]:
        # inplace
        from swift.llm import to_device
        batched_data = kwargs.pop('_data')
        extra_inputs = []
        for data in batched_data:
            extra_inputs.append(self._post_encode(model, to_device(data, model.device)))
        new_kwargs = self.data_collator(extra_inputs, padding_to=padding_to, model=model)
        new_kwargs.pop('labels', None)
        if 'inputs_embeds' in new_kwargs:
            new_kwargs.pop('input_ids', None)
        kwargs.update(to_device(new_kwargs, model.device))

        if isinstance(model, PeftModel):
            parameters = inspect.signature(model.base_model.model.forward).parameters
        else:
            parameters = inspect.signature(model.forward).parameters

        if 'position_ids' not in parameters:
            kwargs.pop('position_ids', None)
        return args, kwargs

    @property
    def is_training(self):
        return self.mode not in {'vllm', 'lmdeploy', 'pt'}

    def set_mode(self, mode: Literal['vllm', 'lmdeploy', 'pt', 'train', 'rlhf', 'kto']) -> None:
        self.mode = mode

    def register_post_encode_hook(self, models: List[nn.Module]) -> None:
        """This function is important for multi-modal training, as it registers the post_encode method
            as a forward hook, converting input_ids into inputs_embeds.
        """
        if self._handles:
            return

        for model in models:
            # please use torch>=2.0
            handle = model.register_forward_pre_hook(self.pre_forward_hook, with_kwargs=True)
            self._handles.append(handle)

        if is_deepspeed_zero3_enabled():
            import deepspeed
            self._deepspeed_initialize = deepspeed.initialize

            @wraps(self._deepspeed_initialize)
            def _initialize(*args, **kwargs):
                res = self._deepspeed_initialize(*args, **kwargs)
                for model, handle in zip(models, self._handles):
                    model._forward_pre_hooks.move_to_end(handle.id)
                return res

            deepspeed.initialize = _initialize

    def remove_post_encode_hook(self):
        for handle in self._handles:
            handle.remove()
        self._handles = []

        if self._deepspeed_initialize is not None:
            import deepspeed
            deepspeed.initialize = self._deepspeed_initialize
        self._deepspeed_initialize = None

    def pre_data_collator(self,
                          batch: List[Dict[str, Any]],
                          *,
                          padding_to: Optional[int] = None,
                          model: Optional[nn.Module] = None) -> Dict[str, Any]:
        """for multimodal LLM"""
        # compat streaming
        for data in batch:
            for key in {'input_ids', 'labels', 'loss_scale'}:
                for k, v in data.items():
                    if k.endswith(key) and isinstance(v, (list, tuple)):
                        data[k] = torch.tensor(v)[None]

        new_batch = []
        for b in batch:
            new_batch.append({k: v for k, v in b.items() if k.endswith('labels') or k == 'label'})

        res = self.data_collator(new_batch, padding_to=padding_to, model=model)  # only labels
        res['_data'] = batch
        return res

    def data_collator(self,
                      batch: List[Dict[str, Any]],
                      *,
                      padding_to: Optional[int] = None,
                      model: Optional[nn.Module] = None) -> Dict[str, Any]:
        if self.mode == 'rlhf':
            return self._rlhf_data_collator(batch, padding_to=padding_to, model=model)
        elif self.mode == 'kto':
            return self._kto_data_collator(batch, padding_to=padding_to, model=model)
        elif self.mode in {'pt', 'train'}:
            return self._data_collator(batch, padding_to=padding_to, model=model)

    @staticmethod
    def _fetch_inputs_startswith(batch: List[Dict[str, Any]], prefix: str) -> List[Dict[str, Any]]:
        new_batch = []
        for inputs in batch:
            new_inputs = {}
            for k, v in inputs.items():
                if k.startswith(prefix):
                    new_inputs[k[len(prefix):]] = v
            new_batch.append(new_inputs)
        return new_batch

    def _rlhf_data_collator(self,
                            batch: List[Dict[str, Any]],
                            *,
                            chosen_prefix: str = 'chosen_',
                            rejected_prefix: str = 'rejected_',
                            padding_to: Optional[int] = None,
                            model: Optional[nn.Module] = None) -> Dict[str, Any]:
        new_batch = []
        for prefix in [chosen_prefix, rejected_prefix]:
            new_batch += self._fetch_inputs_startswith(batch, prefix)
        return self._data_collator(new_batch, padding_to=padding_to, model=model)

    def _kto_data_collator(self,
                           batch: List[Dict[str, Any]],
                           *,
                           padding_to: Optional[int] = None,
                           model: Optional[nn.Module] = None) -> Dict[str, Any]:
        kl_batch = self._fetch_inputs_startswith(batch, 'KL_completion_')
        new_batch = self._fetch_inputs_startswith(batch, 'completion_')

        kl_res = self._data_collator(kl_batch, padding_to=padding_to, model=model)
        res = self._data_collator(new_batch, padding_to=padding_to, model=model)
        if res and kl_res:
            res = {f'completion_{k}': v for k, v in res.items()}
            res.update({f'KL_completion_{k}': v for k, v in kl_res.items()})
        else:
            res = res or kl_res
        return res

    def _data_collator(self,
                       batch: List[Dict[str, Any]],
                       *,
                       padding_to: Optional[int] = None,
                       model: Optional[nn.Module] = None) -> Dict[str, Any]:
        """
        Args:
            batch(`List[Dict[str, Any]]`): The input data in batch
            padding_to(`int`, optional): Whether padding the batch to a fixed length, if none, the batch
                will be padded to the `longest`
        """
        if len(batch) == 0:
            return {}
        from swift.utils import use_torchacc
        assert self.tokenizer.pad_token_id is not None
        padding_side = self.padding_side if self.is_training else 'left'
        padding_right = padding_side == 'right'
        res = {}
        inputs_embeds = [b['inputs_embeds'] for b in batch if b.get('inputs_embeds') is not None]
        input_ids = [b['input_ids'] for b in batch if b.get('input_ids') is not None]
        if inputs_embeds:
            res['inputs_embeds'] = inputs_embeds
        if input_ids:
            res['input_ids'] = input_ids
        for key in ['labels', 'loss_scale', 'position_ids', 'token_type_ids']:
            val = [b[key] for b in batch if b.get(key) is not None]
            if val:
                res[key] = val

        keys = [
            'input_ids', 'inputs_embeds', 'attention_mask', 'labels', 'loss_scale', 'position_ids', 'token_type_ids'
        ]
        pad_value = [self.tokenizer.pad_token_id, 0., 0, -100, 0., -1, 0]
        # Convert to tensor and remove unnecessary dimensions.
        seq_lens = None
        for key in keys:
            if key not in res:
                continue
            for i, val in enumerate(res[key]):
                if isinstance(val, (list, tuple)):
                    val = torch.tensor(val)
                elif key == 'inputs_embeds' and val.ndim == 3 or key != 'inputs_embeds' and val.ndim == 2:
                    val = val[0]
                res[key][i] = val
            if not seq_lens:
                seq_lens = [seq.shape[0] for seq in res[key]]
        if seq_lens and ('input_ids' in res or 'inputs_embeds' in res):
            res['attention_mask'] = [torch.ones(seq_len, dtype=torch.int64) for seq_len in seq_lens]

        for key, pad_value in zip(keys, pad_value):
            if key not in res:
                continue
            if padding_to is not None:
                padding_len = padding_to - seq_lens[0]
                if padding_len > 0:
                    res[key][0] = F.pad(res[key][0], (0, padding_len) if padding_right else (padding_len, 0),
                                        'constant', pad_value)
            res[key] = self._pad_sequence(res[key], pad_value)

        # multimodal
        pixel_values = [b['pixel_values'] for b in batch if b.get('pixel_values') is not None]
        if len(pixel_values) > 0:
            res['pixel_values'] = torch.concat(pixel_values)

            image_sizes = [b['image_sizes'] for b in batch if b.get('image_sizes') is not None]
            if len(image_sizes) > 0:
                res['image_sizes'] = torch.concat(image_sizes)

        pixel_values_videos = [b['pixel_values_videos'] for b in batch if b.get('pixel_values_videos') is not None]
        if len(pixel_values_videos) > 0:
            res['pixel_values_videos'] = torch.concat(pixel_values_videos)
        # kto & sequence_classification
        label = [b['label'] for b in batch if b.get('label') is not None]
        if label:
            res['label'] = label
        if use_torchacc() or self.sequence_parallel_size > 1:
            res = self._torchacc_xtuner_data_collator(res, padding_to, self.tokenizer, padding_side)
        return res

    def _torchacc_xtuner_data_collator(self, res, padding_to, tokenizer, padding_side):
        # torchacc & xtuner
        input_ids = res.get('input_ids')
        attention_mask = res.get('attention_mask')
        labels = res.get('labels')
        loss_scale = res.get('loss_scale')
        if use_torchacc():
            from swift.utils.torchacc_utils import pad_and_split_batch
            rank, _, world_size, _ = get_dist_setting()
            input_ids, attention_mask, labels, loss_scale = pad_and_split_batch(
                padding_to,
                input_ids,
                attention_mask,
                labels,
                loss_scale,
                self.max_length,
                tokenizer,
                rank,
                world_size,
                padding_right=padding_side == 'right')
        if self.sequence_parallel_size > 1 and input_ids is not None:
            bs, seq_len = input_ids.shape
            position_ids = torch.arange(seq_len).unsqueeze(0).long().repeat(bs, 1)
            assert padding_side == 'right' or bs == 1, 'Sequence parallel only support padding_side=right'
            from swift.trainers.xtuner import get_xtuner_sequence_parallel_world_size
            if get_xtuner_sequence_parallel_world_size() > 1:
                from swift.trainers.xtuner import pad_and_split_for_sequence_parallel
                input_ids, labels, position_ids, attention_mask, loss_scale = \
                    pad_and_split_for_sequence_parallel(
                        tokenizer, input_ids, labels, position_ids, attention_mask, loss_scale)
            res['position_ids'] = position_ids
        _local_var = locals()
        for key in ['input_ids', 'attention_mask', 'labels', 'loss_scale']:
            value = _local_var[key]
            if value is not None:
                res[key] = value
        return res

    def print_inputs(self, inputs: Dict[str, Any], tokenizer_kwargs: Optional[Dict[str, Any]] = None) -> None:
        if tokenizer_kwargs is None:
            tokenizer_kwargs = {}
        for key in ['input', 'labels', 'chosen_input', 'chosen_labels', 'rejected_input', 'rejected_labels']:
            val = inputs.get(key)  # fix val is a tensor
            if val is None:
                val = inputs.get(f'{key}_ids')
            if val is not None:
                key_upper = key.upper()
                logger.info(f'[{key_upper}_IDS] {val}')
                val_str = self.safe_decode(val, **tokenizer_kwargs)
                logger.info(f'[{key_upper}] {val_str}')
        if inputs.get('loss_scale') is not None:
            val = inputs['loss_scale']
            logger.info(f'[LOSS_SCALE] {val}')

    async def prepare_lmdeploy_inputs(self, inputs: Dict[str, Any]) -> None:
        images = inputs.pop('images', None) or []
        if len(images) == 0:
            return
        from lmdeploy.vl.constants import IMAGE_DUMMY_TOKEN_INDEX
        input_ids = inputs['input_ids']
        idx_list = findall(input_ids, -100)
        assert len(idx_list) == len(images), f'len(idx_list): {len(idx_list)}, len(images): {len(images)}'
        idx_list.insert(0, -1)
        new_input_ids = []
        ranges = []
        for i in range(len(idx_list) - 1):
            _range = []
            new_input_ids += input_ids[idx_list[i] + 1:idx_list[i + 1]]
            _range.append(len(new_input_ids))
            new_input_ids += [IMAGE_DUMMY_TOKEN_INDEX] * images[i].shape[0]
            _range.append(len(new_input_ids))
            ranges.append(_range)
        new_input_ids += input_ids[idx_list[-1] + 1:]
        inputs['input_embeddings'] = images
        inputs['input_embedding_ranges'] = ranges
        inputs['input_ids'] = new_input_ids

    def _pad_sequence(self, sequences: List[torch.Tensor], padding_value: float = 0.) -> torch.Tensor:
        """Pad sequence by some side

        Args:
            sequences: The input sequences in tensor.
            padding_value: The padding value

        Returns:
            A tensor after padding
        """
        padding_side = self.padding_side if self.is_training else 'left'
<<<<<<< HEAD
        return pad_sequence(sequences, batch_first=True, padding_value=padding_value)
=======
        padding_right = padding_side == 'right'
        if padding_right:
            return pad_sequence(sequences, batch_first=True, padding_value=padding_value)

        max_len = max([s.shape[0] for s in sequences])

        padded_sequences = []
        for seq in sequences:
            pad_length = max_len - seq.shape[0]
            pad_tuple = [0] * ((seq.dim() - 1) * 2) + [pad_length, 0]
            padded_seq = F.pad(seq, tuple(pad_tuple), 'constant', padding_value)
            padded_sequences.append(padded_seq)

        return torch.stack(padded_sequences)
>>>>>>> b4772176

    def safe_decode(self, input_ids: List[int], **tokenizer_kwargs) -> str:
        placeholder_tokens = self.template_meta.placeholder_tokens

        def _is_special(token: int) -> bool:
            if isinstance(token, float) or token < 0:
                return True
            return token in placeholder_tokens

        if isinstance(input_ids, torch.Tensor):
            input_ids = input_ids.tolist()
        if len(input_ids) == 0:
            return ''
        result_str = ''
        for i in range(len(input_ids)):
            if i == 0:
                if _is_special(input_ids[i]):
                    s = 0
                else:
                    e = 0
                continue
            if _is_special(input_ids[i]) and not _is_special(input_ids[i - 1]):
                s = i
                result_str += self.tokenizer.decode(input_ids[e:s], **tokenizer_kwargs)
            if not _is_special(input_ids[i]) and _is_special(input_ids[i - 1]):
                e = i
                result_str += f'[{input_ids[i - 1]} * {e - s}]'
        if _is_special(input_ids[i]):
            result_str += f'[{input_ids[i]} * {len(input_ids) - s}]'
        else:
            result_str += self.tokenizer.decode(input_ids[e:], **tokenizer_kwargs)
        return result_str<|MERGE_RESOLUTION|>--- conflicted
+++ resolved
@@ -950,9 +950,6 @@
             A tensor after padding
         """
         padding_side = self.padding_side if self.is_training else 'left'
-<<<<<<< HEAD
-        return pad_sequence(sequences, batch_first=True, padding_value=padding_value)
-=======
         padding_right = padding_side == 'right'
         if padding_right:
             return pad_sequence(sequences, batch_first=True, padding_value=padding_value)
@@ -967,7 +964,6 @@
             padded_sequences.append(padded_seq)
 
         return torch.stack(padded_sequences)
->>>>>>> b4772176
 
     def safe_decode(self, input_ids: List[int], **tokenizer_kwargs) -> str:
         placeholder_tokens = self.template_meta.placeholder_tokens
