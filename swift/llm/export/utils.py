--- conflicted
+++ resolved
@@ -27,13 +27,6 @@
                     additional_saved_files: Optional[List[str]] = None) -> None:
     if model is not None:
         model.save_pretrained(output_dir, safe_serialization=safe_serialization, max_shard_size=max_shard_size)
-<<<<<<< HEAD
-    if model_dirs is None:
-        model_dirs = []
-    if model and model.model_dir not in model_dirs:
-        model_dirs.append(model.model_dir)
-=======
->>>>>>> 1f8b915f
     processor.save_pretrained(output_dir)
 
     for src_file in additional_saved_files or [] + ['preprocessor_config.json', 'args.json']:
