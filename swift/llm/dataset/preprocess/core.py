--- conflicted
+++ resolved
@@ -165,13 +165,9 @@
         if hasattr(dataset, '__len__'):
             logger.info(
                 f'Dataset filtered, origin length: {len(dataset)}, filtered dataset length: {len(dataset_mapped)}')
-<<<<<<< HEAD
-        return self._remove_useless_columns(dataset_mapped)
-=======
         if self.remove_useless_columns:
             dataset_mapped = self._remove_useless_columns(dataset_mapped)
         return dataset_mapped
->>>>>>> 5402d045
 
 
 class ResponsePreprocessor(RowPreprocessor):
