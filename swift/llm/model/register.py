# Copyright (c) Alibaba, Inc. and its affiliates.
import os
import re
from copy import deepcopy
from dataclasses import asdict, dataclass, field
from typing import Any, Callable, Dict, List, Literal, Optional, Tuple, Union

import torch
import torch.utils.checkpoint
from transformers import (AutoConfig, AutoModelForCausalLM, AutoTokenizer, GenerationConfig, PretrainedConfig,
                          PreTrainedModel, PreTrainedTokenizerBase)
from transformers.integrations import is_deepspeed_zero3_enabled
from transformers.utils import is_torch_bf16_gpu_available, is_torch_cuda_available, is_torch_npu_available, strtobool
from transformers.utils.versions import require_version

from swift.utils import get_dist_setting, get_logger, is_dist, is_mp_ddp, is_unsloth_available, use_torchacc
from .constant import ModelType
from .utils import AttnImpl, HfConfigFactory, ModelInfo, safe_snapshot_download

GetModelTokenizerFunction = Callable[..., Tuple[Optional[PreTrainedModel], PreTrainedTokenizerBase]]
logger = get_logger()


@dataclass
class Model:
    ms_model_id: Optional[str] = None
    hf_model_id: Optional[str] = None
    model_path: Optional[str] = None

    ms_revision: Optional[str] = None
    hf_revision: Optional[str] = None


@dataclass
class ModelGroup:
    models: List[Model]
    tags: List[str] = field(default_factory=list)

    # Higher priority. If set to None, the attributes of the DatasetMeta will be used.
    ignore_file_pattern: Optional[List[str]] = None
    requires: Optional[List[str]] = None


@dataclass
class ModelMeta:
    model_type: str
    # Used to list the model_ids from huggingface/modelscope,
    # which participate in the automatic inference of the model_type.
    model_groups: List[ModelGroup]
    template: str
    get_function: GetModelTokenizerFunction

    model_arch: Optional[str]
    architectures: List[str] = field(default_factory=list)
    is_multimodal: bool = False
    # Additional files that need to be saved for full parameter training/merge-lora.
    additional_saved_files: List[str] = field(default_factory=list)
    torch_dtype: Optional[torch.dtype] = None

    # File patterns to ignore when downloading the model.
    ignore_file_pattern: List[str] = field(default_factory=list)
    # Usually specifies the version limits of transformers.
    requires: List[str] = field(default_factory=list)

    def get_matched_model_group(self, model_name: str) -> Optional[ModelGroup]:
        for model_group in self.model_groups:
            for model in model_group.models:
                for key in ['ms_model_id', 'hf_model_id', 'model_path']:
                    value = getattr(model, key)

                    if isinstance(value, str) and model_name == value.rsplit('/', 1)[-1].lower():
                        return model_group

    def check_requires(self):
        # TODO: error to warning
        for require in self.requires:
            require_version(require)

    def check_infer_backend(self, infer_backend: str) -> None:
        if infer_backend == 'vllm' and not self.support_vllm:
            logger.warning(f'infer_backend: {infer_backend}, but support_vllm: {self.support_vllm}')
        elif infer_backend == 'lmdeploy' and not self.support_lmdeploy:
            logger.warning(f'infer_backend: {infer_backend}, but support_lmdeploy: {self.support_lmdeploy}')


MODEL_MAPPING: Dict[str, ModelMeta] = {}


# [TODO:eos_token -> template]
def register_model(model_meta: ModelMeta, *, exist_ok: bool = False) -> None:
    """
    model_type: The unique ID for the model type. Models with the same model_type share
        the same architectures, template, get_function, etc.
    """
    model_type = model_meta.model_type
    if not exist_ok and model_type in MODEL_MAPPING:
        raise ValueError(f'The `{model_type}` has already been registered in the MODEL_MAPPING.')
    from .constant import MLLMModelType
    if model_type in MLLMModelType.__dict__:
        model_meta.is_multimodal = True
    MODEL_MAPPING[model_type] = model_meta


def load_by_unsloth(model_dir: str,
                    torch_dtype: torch.dtype,
                    max_seq_length: Optional[int] = None,
                    load_in_4bit: bool = True):
    """Load model by unsloth"""
    # TODO:check
    assert is_unsloth_available(), 'please install unsloth if using `use_unsloth=True`'
    from unsloth import FastLanguageModel
    return FastLanguageModel.from_pretrained(
        model_name=model_dir,
        dtype=torch_dtype,
        max_seq_length=max_seq_length,
        load_in_4bit=load_in_4bit,
        trust_remote_code=True,
    )


def get_model_tokenizer_from_local(model_dir: str,
                                   model_info: ModelInfo,
                                   model_kwargs: Dict[str, Any],
                                   load_model: bool = True,
                                   *,
                                   tokenizer=None,
                                   model_config=None,
                                   automodel_class=AutoModelForCausalLM,
                                   **kwargs):
    """Load the model and tokenizer from the local model_dir."""

    if model_config is None:
        model_config = AutoConfig.from_pretrained(model_dir, trust_remote_code=True)
    # fix prediction_step (internvl2, ovis, ...)
    if not hasattr(model_config, 'keys_to_ignore_at_inference'):
        model_config.keys_to_ignore_at_inference = []
    if 'past_key_values' not in model_config.keys_to_ignore_at_inference:
        model_config.keys_to_ignore_at_inference.append('past_key_values')
    model_info.config = model_config

    torch_dtype = model_info.torch_dtype
    model_config.torch_dtype = torch_dtype
    HfConfigFactory.compat_zero3(model_config)
    if model_info.rope_scaling is not None:
        HfConfigFactory.set_config_attr(model_config, 'rope_scaling', model_info.rope_scaling)

    if tokenizer is None:
        tokenizer = AutoTokenizer.from_pretrained(model_dir, trust_remote_code=True)

    model = None
    if load_model:
        if kwargs.get('use_unsloth', False):
            unsloth_kwargs = kwargs.get('unsloth_kwargs') or {}
            logger.info(f'unsloth_kwargs: {unsloth_kwargs}')
            model, tokenizer = load_by_unsloth(model_dir, torch_dtype, **unsloth_kwargs)
        else:
            logger.info(f'model_kwargs: {model_kwargs}')
            model = automodel_class.from_pretrained(
                model_dir, config=model_config, torch_dtype=torch_dtype, trust_remote_code=True, **model_kwargs)

    # fix not save modeling_xxx.py (transformers 4.45)
    # https://github.com/huggingface/transformers/issues/24737
    has_remote_code = hasattr(model_config, 'auto_map') and automodel_class.__name__ in model_config.auto_map
    if model is not None and has_remote_code and model._auto_class is None:
        model._auto_class = automodel_class.__name__
    return model, tokenizer


def get_model_with_value_head(model) -> 'AutoModelForCausalLMWithValueHead':
    from trl import AutoModelForCausalLMWithValueHead
    lm_head_namings = ['lm_head', 'embed_out']
    if not any(hasattr(model, attribute) for attribute in lm_head_namings):
        setattr(model, 'lm_head', None)  # avoid ValueError

    model = AutoModelForCausalLMWithValueHead.from_pretrained(model)

    def patch_valuehead_model(model):
        attr_list = [
            'get_input_embeddings', 'vis_processor', 'extract_feature', 'get_rope_index', 'model', 'vision_tower',
            'img2emb', '_encode_image', '_merge_input_ids_with_image_features', 'prepare_inputs_embeds',
            'build_conversation_input_ids', 'config', 'get_slice_image_placeholder', 'transform', 'get_vllm_embedding',
            'forward_image', 'dtype', 'base_model_prefix', 'device', 'visual'
        ]
        for attr in attr_list:
            if hasattr(model.pretrained_model, attr) and not hasattr(model, attr):
                setattr(model, attr, getattr(model.pretrained_model, attr))

        # PPO compatible
        if not hasattr(model, 'score'):
            setattr(model, 'score', model.v_head)
        if model.base_model_prefix == '' and hasattr(model.pretrained_model, 'language_model'):
            model.base_model_prefix = model.pretrained_model.language_model.base_model_prefix

        base_model_prefix = model.pretrained_model.base_model_prefix
        if hasattr(model.pretrained_model, base_model_prefix):
            setattr(model, base_model_prefix, getattr(model.pretrained_model, base_model_prefix))

    patch_valuehead_model(model)

    # try to load local vhead weights
    vhead_params = None
    try:
        from safetensors import safe_open
        vhead_file = os.path.join(model.pretrained_model.model_dir, 'value_head.safetensors')
        with safe_open(vhead_file, framework='pt', device='cpu') as f:
            vhead_params = {key: f.get_tensor(key) for key in f.keys()}
    except Exception:
        pass

    try:
        vhead_file = os.path.join(model.pretrained_model.model_dir, 'value_head.bin')
        vhead_params = torch.load(vhead_file, map_location='cpu')
    except Exception:
        pass

    if vhead_params is not None:
        model.load_state_dict(vhead_params, strict=False)
        logger.info(f'Loading value head weights from {vhead_file}')
    else:
        logger.info('The local value head weight file was not detected.'
                    'Ignore it if this is during the reward modeling phase,')
    return model


def get_model_tokenizer_with_flash_attn(model_dir: str,
                                        model_info: ModelInfo,
                                        model_kwargs: Dict[str, Any],
                                        load_model: bool = True,
                                        **kwargs):
    model_config = kwargs.get('model_config')
    if model_config is None:
        model_config = AutoConfig.from_pretrained(model_dir, trust_remote_code=True)
    AttnImpl.update_attn_impl(model_config, model_info.attn_impl)
    kwargs['model_config'] = model_config
    return get_model_tokenizer_from_local(model_dir, model_info, model_kwargs, load_model, **kwargs)


def get_model_tokenizer_multimodal(model_dir: str, *args, **kwargs):
    from transformers import AutoProcessor
    processor = AutoProcessor.from_pretrained(model_dir)
    kwargs['tokenizer'] = processor.tokenizer
    model, _ = get_model_tokenizer_with_flash_attn(model_dir, *args, **kwargs)
    return model, processor


def fix_do_sample_warning(generation_config: GenerationConfig) -> None:
    # Use the default values of temperature/top_p/top_k in generation_config.
    if generation_config.temperature == 0:
        generation_config.do_sample = False
    if generation_config.do_sample is False:
        generation_config.temperature = 1.
        generation_config.top_p = 1.
        generation_config.top_k = 50


def get_default_device_map():
    if is_deepspeed_zero3_enabled() or os.environ.get('ACCELERATE_USE_FSDP', 'False') == 'true':
        return None
    local_rank = get_dist_setting()[1]
    if is_torch_npu_available():
        if local_rank >= 0:
            return f'npu:{local_rank}'
        else:
            return 'npu:0'
    if torch.cuda.device_count() == 0:
        return 'cpu'
    elif torch.cuda.device_count() == 1:
        return 'cuda:0'
    elif is_dist() and not is_mp_ddp():
        return f'cuda:{local_rank}'
    else:
        return 'auto'


def _check_torch_dtype(torch_dtype: torch.dtype):
    if is_torch_cuda_available() or is_torch_npu_available():

        if torch_dtype == torch.bfloat16:
            support_bf16 = is_torch_bf16_gpu_available()
            if not support_bf16:
                logger.warning(f'torch_dtype: {torch_dtype}, but support_bf16: {support_bf16}.')
    else:
        # cpu
        if torch_dtype == torch.float16:
            logger.warning(f'torch_dtype: {torch_dtype}. The CPU does not support matrix multiplication with FP16.')


def get_default_torch_dtype(torch_dtype: Optional[torch.dtype]):
    # torch_dtype: torch_dtype in config.json
    if is_torch_cuda_available() or is_torch_npu_available():
        if is_torch_bf16_gpu_available():
            if torch_dtype in {torch.float16, torch.bfloat16}:
                res = torch_dtype
            else:
                res = torch.bfloat16
        else:
            res = torch.float16
    else:
        # cpu
        res = torch.float32
    return res


def _get_model_name(model_id_or_path: str) -> str:
    # compat hf hub
    match_ = re.search('/models--.+?--(.+?)/snapshots/', model_id_or_path)
    if match_ is not None:
        model_name = match_.group(1)
    else:
        model_name = model_id_or_path.rsplit('/', 1)[-1]
    return model_name.lower()


def get_all_models() -> List[str]:
    use_hf = strtobool(os.environ.get('USE_HF', 'False'))
    models = []
    for model_type in ModelType.get_model_name_list():
        model_meta = MODEL_MAPPING.get(model_type)
        if model_meta:
            for group in model_meta.model_groups:
                for model in group.models:
                    if use_hf:
                        models.append(model.hf_model_id)
                    else:
                        models.append(model.ms_model_id)
    return models


def get_matched_model_meta(model_id_or_path: str) -> Optional[ModelMeta]:
    # TODO: Case insensitive
    assert isinstance(model_id_or_path, str), f'model_id_or_path: {model_id_or_path}'
    model_name = _get_model_name(model_id_or_path).lower()
    for model_type, model_meta in MODEL_MAPPING.items():
        model_group = model_meta.get_matched_model_group(model_name)
        if model_group is not None:
            model_meta = deepcopy(model_meta)
            for k, v in asdict(model_group).items():
                if v is not None and k in model_meta.__dict__:
                    setattr(model_meta, k, v)
            return model_meta


def get_model_info(model_dir: str,
                   model_type: Optional[str],
                   quantization_config,
                   attn_impl: AttnImpl,
                   rope_scaling: Optional[Dict[str, Any]] = None) -> ModelInfo:
    config_dict = PretrainedConfig.get_config_dict(model_dir)[0]
    if quantization_config is not None:
        config_dict['quantization_config'] = quantization_config
    quant_info = HfConfigFactory.get_quant_info(config_dict) or {}
    torch_dtype = HfConfigFactory.get_torch_dtype(config_dict, quant_info)
    max_model_len = HfConfigFactory.get_max_model_len(config_dict)

    if model_type is None:
        model_types = HfConfigFactory.get_matched_model_types(config_dict)  # config.json
        if len(model_types) > 1:
            raise ValueError('Please explicitly pass the model_type. For reference, '
                             f'the available model_types: {model_types}.')
        elif len(model_types) == 1:
            model_type = model_types[0]

    res = ModelInfo(model_type, model_dir, torch_dtype, max_model_len, quant_info.get('quant_method'),
                    quant_info.get('quant_bits'), attn_impl, rope_scaling)
    return res


def patch_processor(processor):
    if hasattr(processor, '_patch'):
        return

    def __getattr__(self, key: str):
        try:
            return super(processor.__class__, self).__getattr__(key)
        except AttributeError:
            if 'tokenizer' in self.__dict__:
                return getattr(self.tokenizer, key)
            raise

    processor.__class__.__getattr__ = __getattr__
    processor.__class__._patch = True


def get_model_tokenizer(model_id_or_path: str,
                        torch_dtype: Optional[torch.dtype] = None,
                        device_map: Union[str, Dict[str, Any], None] = None,
                        load_model: bool = True,
                        *,
                        quantization_config=None,
                        model_type: Optional[str] = None,
                        attn_impl: Literal['flash_attn', 'sdpa', 'eager', None] = None,
                        rope_scaling: Optional[Dict[str, Any]] = None,
                        use_hf: Optional[bool] = None,
                        hub_token: Optional[str] = None,
                        revision: Optional[str] = None,
                        download_model: Optional[bool] = None,
                        automodel_class=AutoModelForCausalLM,
                        model_kwargs: Optional[Dict[str, Any]] = None,
                        **kwargs) -> Tuple[Optional[PreTrainedModel], PreTrainedTokenizerBase]:
    """
    model_id_or_path: The path to the model or the model_id from modelscope/huggingface (controlled by `use_hf`).
    torch_dtype: If you pass `None`, it will retrieve the torch_dtype from the config.json file.
    model_kwargs: Passed to `automodel_class.from_pretrained`.
    load_model: Whether to load the model. If set to False, the model will return `None`.
    use_hf: Indicates whether the model download hub is modelscope or huggingface.
    model_type: If it is not possible to uniquely determine the model_type from the architecture in config.json,
        it needs to be provided.
    attn_impl: If set to 'flash_attn': It will automatically convert names based on the model.
        If set to None : It will be automatically selected between sdpa and eager.
    download_model: Whether to download the model weights. If `None`, it will be selected based on load_model.
    """

    if model_kwargs is None:
        model_kwargs = {}
    if download_model is None:
        download_model = load_model
    ignore_file_pattern = ['*.zip', '*.gguf', '*.pth', '*.pt', 'consolidated*']
    model_meta = get_matched_model_meta(model_id_or_path)
    if getattr(model_meta, 'ignore_file_pattern', None) is not None:
        ignore_file_pattern += model_meta.ignore_file_pattern

    model_dir = safe_snapshot_download(
        model_id_or_path,
        revision=revision,
        download_model=download_model,
        use_hf=use_hf,
        ignore_file_pattern=ignore_file_pattern,
        hub_token=hub_token)

    if not use_torchacc() and device_map is None:
        device_map = get_default_device_map()
    model_kwargs['device_map'] = device_map
    if quantization_config:
        model_kwargs['quantization_config'] = quantization_config

    model_info = get_model_info(
        model_dir,
        getattr(model_meta, 'model_type', None),
        quantization_config=quantization_config,
        attn_impl=attn_impl,
        rope_scaling=rope_scaling)
    if model_type is None and model_info.model_type is not None:
        model_type = model_info.model_type
        logger.info(f'Setting model_type: {model_type}')
    if model_meta is None and model_type is not None:
        model_meta = MODEL_MAPPING[model_type]
    if model_meta is None:
        model_meta = ModelMeta('', [], '', get_model_tokenizer_from_local, model_arch=None)
        logger.info(f'Temporarily create model_meta: {model_meta}')

    if torch_dtype is None:
        torch_dtype = model_meta.torch_dtype or get_default_torch_dtype(model_info.torch_dtype)
        logger.info(f'Setting torch_dtype: {torch_dtype}')
    _check_torch_dtype(torch_dtype)
    model_info.torch_dtype = torch_dtype

    model_meta.check_requires()
    get_function = model_meta.get_function
    kwargs['automodel_class'] = automodel_class
    model, processor = get_function(model_dir, model_info, model_kwargs, load_model, **kwargs)

    if not isinstance(processor, PreTrainedTokenizerBase) and hasattr(processor, 'tokenizer'):
        tokenizer = processor.tokenizer
        patch_processor(processor)
    else:
        tokenizer = processor
    processor.model_info = model_info
    processor.model_meta = model_meta
    tokenizer.pad_token_id = tokenizer.pad_token_id or tokenizer.eos_token_id
    assert tokenizer.eos_token_id is not None
    assert tokenizer.pad_token_id is not None

    if model is not None:
        model.model_info = model_info
        model.model_meta = model_meta
        model.model_dir = model_dir

        # generation_config
        generation_config_path = os.path.join(model_dir, 'generation_config.json')
        # TODO:model.llm.generation_config: deepseek-vl
        if not hasattr(model, 'generation_config') and os.path.isfile(generation_config_path):
            model.generation_config = GenerationConfig.from_pretrained(model_dir)
        # fix llama2 warning
<<<<<<< HEAD
        fix_do_sample_warning(model.generation_config)
    return model, processor
=======
        if getattr(model, 'generation_config', None):
            fix_do_sample_warning(model.generation_config)
    return model, tokenizer
>>>>>>> 252f401a
<|MERGE_RESOLUTION|>--- conflicted
+++ resolved
@@ -481,11 +481,6 @@
         if not hasattr(model, 'generation_config') and os.path.isfile(generation_config_path):
             model.generation_config = GenerationConfig.from_pretrained(model_dir)
         # fix llama2 warning
-<<<<<<< HEAD
-        fix_do_sample_warning(model.generation_config)
-    return model, processor
-=======
         if getattr(model, 'generation_config', None):
             fix_do_sample_warning(model.generation_config)
-    return model, tokenizer
->>>>>>> 252f401a
+    return model, tokenizer