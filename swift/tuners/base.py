# Copyright (c) Alibaba, Inc. and its affiliates.
# Copyright 2023-present the HuggingFace Inc. team.
import inspect
import os
import re
from copy import copy
from dataclasses import asdict
from inspect import Parameter, Signature, signature
from types import MethodType
from typing import Dict, List, Optional, Union

import json
import torch
from peft.utils import CONFIG_NAME
from peft.utils.other import SAFETENSORS_WEIGHTS_NAME, WEIGHTS_NAME
from torch import nn

from swift import LoraConfig, SwiftTuners
from swift.hub.snapshot_download import snapshot_download
from swift.utils.constants import DEFAULT_ADAPTER, SWIFT_TYPE_KEY
from swift.utils.logger import get_logger
from .. import PeftConfig, PeftModel, get_peft_model
from .utils import SwiftConfig

logger = get_logger()


class SwiftModel(nn.Module):
    """The Swift wrapper model.

    Args:
        model (`Union[nn.Module, 'SwiftModel']`) A module to be tuned by Swift.
        config (`Union[SwiftConfig, Dict[str, SwiftConfig]]`) A config or a dict of {adapter_name: SwiftConfig}.
            If it's a config class, the adapter_name will be `default`
        extra_state_keys (`List[str]`, `optional`) A list of regex to match the extra state keys to be saved.
        inference_mode (bool, `optional`): Load model at inference mode, default False.
    """

    EXTRA_STATE_DIR = 'extra_states'

    def __init__(self,
                 model: Union[nn.Module, 'SwiftModel'],
                 config: Union[SwiftConfig, Dict[str, SwiftConfig]],
                 extra_state_keys: List[str] = None,
                 inference_mode: bool = False,
                 **kwargs):
        super().__init__()
        self.adapters = {}
        if isinstance(model, SwiftModel):
            self.adapters = model.adapters
            extra_state_keys = extra_state_keys or []
            extra_state_keys.extend(model.extra_state_keys)
            model = model.base_model

        new_adapters = []
        if isinstance(config, SwiftConfig):
            if DEFAULT_ADAPTER not in self.adapters:
                self.adapters[DEFAULT_ADAPTER] = self._prepare_model(
                    model, config, DEFAULT_ADAPTER)
                new_adapters.append(DEFAULT_ADAPTER)
            else:
                logger.warn(
                    f'Adapter {DEFAULT_ADAPTER} has been patched, skip.')
        elif isinstance(config, dict):
            assert (all(isinstance(c, SwiftConfig) for c in config.values()))
            for adapter_name, _config in config.items():
                if adapter_name not in self.adapters:
                    self.adapters[adapter_name] = self._prepare_model(
                        model, _config, adapter_name)
                    new_adapters.append(adapter_name)
                else:
                    logger.warn(
                        f'Adapter {adapter_name} has been patched, skip.')
        self.base_model = model

        self.extra_state_keys = extra_state_keys or []
        self.has_additional_modules = any(
            [c.config.has_additional_modules for c in self.adapters.values()])

        def forward(self, *args, **kwargs):
            return self.base_model(*args, **kwargs)

        _parameters = [Parameter('self', Parameter.POSITIONAL_ONLY)]
        _parameters += list(
            signature(self.base_model.forward).parameters.values())
        forward.__signature__ = Signature(_parameters)
        self.forward = MethodType(forward, self)
        for adapter_name in new_adapters:
            self.activate_adapter(adapter_name)

        if inference_mode:
            self.eval()
        else:
            for key, output in self.adapters.items():
                if key in new_adapters:
                    output.mark_trainable_callback(model)
            if self.extra_state_keys:
                for n, p in model.named_parameters():
                    if any(
                            re.fullmatch(extra_key, n)
                            for extra_key in self.extra_state_keys):
                        p.requires_grad = True

    @property
    def model(self):
        return self.base_model

    def load_state_dict(self,
                        state_dict,
                        strict=True,
                        adapter_name: str = None):
        if adapter_name is not None:
            output = self.adapters[adapter_name]
            if getattr(output.config, 'modules_to_save', None):
                for key, value in copy(state_dict).items():
                    for module_name in output.config.modules_to_save:
                        if module_name in key:
                            state_dict.pop(key)
                            key = key.replace(
                                module_name,
                                f'{module_name}.modules_to_save.{adapter_name}'
                            )
                            break
                    state_dict[key] = value

            for key, value in copy(state_dict).items():
                if key.startswith('base_model.model.'):
                    state_dict.pop(key, None)
                    key = key[len('base_model.model.'):]
                if f'lora_A.{adapter_name}.' not in key and 'lora_A' in key:
                    state_dict.pop(key, None)
                    key = key.replace('lora_A.', f'lora_A.{adapter_name}.')
                if f'lora_B.{adapter_name}.' not in key and 'lora_B' in key:
                    state_dict.pop(key, None)
                    key = key.replace('lora_B.', f'lora_B.{adapter_name}.')
                if f'lora_embedding_A.{adapter_name}.' not in key and 'lora_embedding_A' in key:
                    state_dict.pop(key, None)
                    key = key.replace('lora_embedding_A.',
                                      f'lora_embedding_A.{adapter_name}.')
                if f'lora_embedding_B.{adapter_name}.' not in key and 'lora_embedding_B' in key:
                    state_dict.pop(key, None)
                    key = key.replace('lora_embedding_B.',
                                      f'lora_embedding_B.{adapter_name}.')
                state_dict[key] = value

        incompatible_keys = self.base_model.load_state_dict(state_dict, False)
        if incompatible_keys and len(incompatible_keys[1]) > 0:
            logger.error(
                f'Load state dict with unexpected keys: {incompatible_keys[1]}'
            )

    def state_dict(self,
                   *args,
                   destination=None,
                   prefix='',
                   keep_vars=False,
                   adapter_name: str = None,
                   peft_format: bool = False,
                   **kwargs):
        """
        Args:
            destination (`dict`, `optional`): If provided, the state of module will
                be updated into the dict and the same object is returned.
                Otherwise, an ``OrderedDict`` will be created and returned.
                Default: ``None``.
            prefix (`str`, `optional`): a prefix added to parameter and buffer
                names to compose the keys in state_dict. Default: ``''``.
            keep_vars (`bool`, `optional`): by default the :class:`~torch.Tensor` s
                returned in the state dict are detached from autograd. If it's
                set to ``True``, detaching will not be performed.
                Default: ``False``.
            adapter_name (`str`, `optional`): The name of the adapter's parameters to be saved,
                `None` input will save all adapters.
            peft_format (`bool`, `optional`): Save with peft format (extra `base_model.model.` prefix)
            **kwargs:
                save_adapter(`bool`): Save adapters or not, default True
                save_extra_states(`bool`): Save extra states or not, default True
        Returns:
            The state dict to be saved.
        """
        state_dict = kwargs.get('state_dict')
        if state_dict is None:
<<<<<<< HEAD
            state_dict = self.model.state_dict(
                destination=destination, prefix=prefix, keep_vars=keep_vars)
=======
            state_dict = self.base_model.state_dict(
                destination=destination, prefix=prefix, keep_vars=keep_vars)
        state_dict = {
            key[len('base_model.'):] if key.startswith('base_model.') else key:
            value
            for key, value in state_dict.items()
        }
>>>>>>> 125c7f3b
        if not self.has_additional_modules:
            return state_dict

        state_dicts = {}
        if kwargs.get('save_adapter', True):
            for name, output in self.adapters.items():
                if (adapter_name == name or adapter_name is None
                    ) and output.config.has_additional_modules:  # noqa
                    state_dicts.update(
                        output.state_dict_callback(state_dict, name))
                    modules_to_save_names = [
                        sub_name
                        for sub_name, _ in self.base_model.named_parameters()
                        if f'modules_to_save.{name}' in sub_name
                    ]
                    for module_name in modules_to_save_names:
                        if f'modules_to_save.{name}' in module_name:
                            state_dicts[module_name.replace(
                                f'modules_to_save.{name}.',
                                '')] = state_dict[module_name]
        if kwargs.get('save_extra_states', True):
            state_dicts.update({
                k: v
                for k, v in state_dict.items() if any(
                    re.fullmatch(extra_key, k)
                    for extra_key in self.extra_state_keys)
            })
        if peft_format:
            new_state_dict = {}
            for key, value in state_dicts.items():
                if not key.startswith('base_model.model.'):
                    key = 'base_model.model.' + key
                key = key.replace(f'lora_A.{adapter_name}.', 'lora_A.')
                key = key.replace(f'lora_B.{adapter_name}.', 'lora_B.')
                key = key.replace(f'lora_embedding_A.{adapter_name}.',
                                  'lora_embedding_A.')
                key = key.replace(f'lora_embedding_B.{adapter_name}.',
                                  'lora_embedding_B.')
                new_state_dict[key] = value
            state_dicts = new_state_dict
        return state_dicts

    def __getattr__(self, name: str):
        """Forward missing attributes to the wrapped module."""
        try:
            return super().__getattr__(name)  # defer to nn.Module's logic
        except AttributeError:
            return getattr(self.base_model, name)

    @staticmethod
    def load_state_file(path, device: Optional[str] = None):
        """Load a state dict file by the input path.

        Args:
            path: The local dir to load the state file.

        Returns:
            The state dict.
        """
        if device is None:
            device = 'cuda' if torch.cuda.is_available() else 'cpu'
        if os.path.exists(os.path.join(path, SAFETENSORS_WEIGHTS_NAME)):
            filename = os.path.join(path, SAFETENSORS_WEIGHTS_NAME)
            from safetensors.torch import load_file as safe_load_file
            return safe_load_file(filename, device=device)
        elif os.path.exists(os.path.join(path, WEIGHTS_NAME)):
            filename = os.path.join(path, WEIGHTS_NAME)
            return torch.load(filename, map_location=device)
        return None

    @classmethod
    def from_pretrained(cls,
                        model: Union[nn.Module, 'SwiftModel'],
                        model_id: str = None,
                        adapter_name: Union[str, List[str], Dict[str,
                                                                 str]] = None,
                        inference_mode: bool = False,
                        revision: str = None,
                        **kwargs):
        """Load a set of tuners and corresponding weights by a model_id.

        Args:
            model (`Union[torch.nn.Module, 'SwiftModel']`): The model to be tuned,
                if the model is already a `SwiftModel` it will be un-wrapped and re-wrapped..
            model_id (`str`): The model_id or a local model dir of tuners to use to tune the model.
            adapter_name (`Union[str, List[str], Dict[str, str]]`): The adapter_names saved in the model repo to load.
                Default `None`, means load all tuners saved in the model_id
            inference_mode (`bool`): Use in the inference mode or not.
            revision (`str`): The model revision to use.
            **kwargs:
                extra_state_keys (`List[str]`, `optional`) A list of regex to match the extra state keys to be saved.
                Other parameters will be passed to the device_map.
        Returns:
            The `SwiftModel` instance.
        """
        adapters = {}
        model_dir = model_id
        if not os.path.exists(model_dir):
            model_dir = snapshot_download(model_dir, revision=revision)
        if os.path.isfile(model_dir):
            raise ValueError(
                f'Please pass in a local dir or a model id, not a local file: {model_dir}'
            )
        extra_state_keys = kwargs.pop('extra_state_keys', None)
        if extra_state_keys is None and os.path.isfile(
                os.path.join(model_dir, cls.EXTRA_STATE_DIR, CONFIG_NAME)):
            with open(
                    os.path.join(model_dir, cls.EXTRA_STATE_DIR, CONFIG_NAME),
                    'r') as file:
                _json = json.load(file)
                extra_state_keys = _json.get('extra_state_keys')
        if adapter_name is None:
            adapter_name = [
                sub_dir for sub_dir in os.listdir(model_dir) if
                os.path.isfile(os.path.join(model_dir, sub_dir, CONFIG_NAME))
                and sub_dir != cls.EXTRA_STATE_DIR
            ]
        for _name in adapter_name if isinstance(adapter_name,
                                                list) else [adapter_name] \
                if isinstance(adapter_name, str) else adapter_name.keys():
            sub_folder = os.path.join(model_dir, _name)
            config_file = os.path.join(sub_folder, CONFIG_NAME)

            if not os.path.isfile(config_file):
                logger.warning(f'{_name} is not a valid tuner')
                continue

            with open(config_file, 'r') as file:
                json_object = json.load(file)

            if SWIFT_TYPE_KEY not in json_object:
                raise ValueError('Mixed using with peft is not allowed now.')
            else:
                key = _name if not isinstance(adapter_name,
                                              dict) else adapter_name[_name]
                adapters[key] = SwiftConfig.from_pretrained(sub_folder)

        self = SwiftModel(model, adapters, extra_state_keys, inference_mode,
                          **kwargs)
        for _name in adapter_name if isinstance(adapter_name,
                                                list) else [adapter_name] \
                if isinstance(adapter_name, str) else adapter_name.keys():
            sub_folder = os.path.join(model_dir, _name)
            state_dict = cls.load_state_file(sub_folder)
            _adapter = _name if not isinstance(adapter_name,
                                               dict) else adapter_name[_name]
            if state_dict is not None:
                model_is_qlora = len([
                    k for k in self.state_dict().keys()
                    if k.endswith(f'.lora_A.{_adapter}.weight')
                    or k.endswith(f'.lora_B.{_adapter}.weight')
                ])
                if not model_is_qlora:
                    # model is lora, state_dict: qlora->lora
                    state_dict = {
                        k[:-len(f'.{_name}.weight') if k.
                          endswith(f'.lora_A.{_name}.weight') or k.
                          endswith(f'.lora_B.{_name}.weight') else None]: v
                        for k, v in state_dict.items()
                    }
                if any(['loramodule' in key for key in state_dict]):
                    # Compatible with old checkpoints before ms-swift:1.5.0
                    state_dict = {
                        key.replace(f'loramodule_{_name}.lora_A', 'lora_A')
                        if f'loramodule_{_name}.lora_A.{_name}' in key else
                        key.replace(f'loramodule_{_name}.lora_A',
                                    f'lora_A.{_name}.weight'): value
                        for key, value in state_dict.items()
                    }
                    state_dict = {
                        key.replace(f'loramodule_{_name}.lora_B', 'lora_B')
                        if f'loramodule_{_name}.lora_B.{_name}' in key else
                        key.replace(f'loramodule_{_name}.lora_B',
                                    f'lora_B.{_name}.weight'): value
                        for key, value in state_dict.items()
                    }
                if isinstance(adapter_name, dict):
                    # TODO this logic is fragile! replace `_name` may cause other parts replaced
                    state_dict = {
                        key.replace(_name, adapter_name[_name]): value
                        for key, value in state_dict.items()
                    }
                self.load_state_dict(state_dict, adapter_name=_adapter)
        state_dict = cls.load_state_file(
            os.path.join(model_dir, self.EXTRA_STATE_DIR))
        if state_dict is not None:
            self.load_state_dict(state_dict)
        return self

    @classmethod
    def _prepare_model(
        cls,
        model: nn.Module,
        config: SwiftConfig,
        adapter_name: str,
    ):
        assert (hasattr(config, SWIFT_TYPE_KEY))
        from .mapping import SWIFT_MAPPING

        adatper_cls = SWIFT_MAPPING[config.swift_type][1]
        if adatper_cls.has_additional_modules() and not getattr(
                model, 'model_frozen', False):
            for _, p in model.named_parameters():
                p.requires_grad = False
            model.model_frozen = True
        config.has_additional_modules = adatper_cls.has_additional_modules()
        return adatper_cls.prepare_model(model, config, adapter_name)

    def create_or_update_model_card(self, output_dir: str):
        """
        Updates or create the model card.
        """
        if not os.path.exists(os.path.join(output_dir, 'README.md')):
            lines = []
        else:
            with open(os.path.join(output_dir, 'README.md'), 'r') as f:
                lines = f.readlines()

        quantization_config = None
        if hasattr(self.base_model, 'config') and hasattr(
                self.base_model.config, 'quantization_config'):
            quantization_config = self.base_model.config.quantization_config.to_dict(
            )
        training_config_text = ''
        # Adds quantization information if it was used
        if quantization_config is not None:
            training_config_text += '\nThe following `bitsandbytes` quantization config was used during training:\n'
            training_config_text += '\n'.join([
                f'- {name}: {value}'
                for name, value in quantization_config.items()
            ])
            training_config_text += '\n'

        training_procedure_heading = '## Training procedure\n'
        if training_procedure_heading in lines:
            lines.insert(
                lines.index(training_procedure_heading) + 2,
                training_config_text)
        else:
            lines.append(
                f'{training_procedure_heading}\n{training_config_text}')

        framework_block_heading = '### Framework versions\n'
        from swift.version import __version__
        if framework_block_heading in lines:
            lines.insert(
                lines.index(framework_block_heading) + 2,
                f'- SWIFT {__version__}\n')
        else:
            lines.append(
                f'{framework_block_heading}\n\n- SWIFT {__version__}\n')

        base_model_heading = '### Base model information\n'
        lines.append(
            f'{base_model_heading}\n\n- BaseModel Class {self.base_model.__class__.__name__}\n'
        )

        # write the lines back to README.md
        with open(os.path.join(output_dir, 'README.md'), 'w') as f:
            f.writelines(lines)

    def save_pretrained(self,
                        save_directory: str,
                        safe_serialization: bool = False,
                        adapter_name: Union[str, List[str]] = None,
                        **kwargs):
        """Save the adapters to a local directory.

        Args:
            save_directory (`str`): The directory to use.
            safe_serialization (`bool`): Use safe tensors to save the weights, default False.
            adapter_name(`Union[str, List[str]]`): The adapters to be saved, default is `None` to save all.
        """
        peft_format = kwargs.pop('peft_format', False)
        if os.path.isfile(save_directory):
            raise ValueError(
                f'Provided path ({save_directory}) should be a directory, not a file'
            )
        os.makedirs(save_directory, exist_ok=True)
        if not self.has_additional_modules:
            if hasattr(self.base_model, 'save_pretrained'):
                self.base_model.save_pretrained(
                    save_directory, safe_serialization=safe_serialization)
            else:
                self._save_state_dict(self.base_model.state_dict(),
                                      save_directory, safe_serialization)
                self.create_or_update_model_card(save_directory)
        else:
            self.create_or_update_model_card(save_directory)

        adapter_names = adapter_name if isinstance(
            adapter_name, list) or adapter_name is None else [adapter_name]

        state_dict_kwargs = {}
        state_dict = kwargs.get('state_dict')
        if state_dict is not None:
            state_dict_kwargs['state_dict'] = kwargs['state_dict']
        for adapter_name, output in self.adapters.items():
            if adapter_names is not None and adapter_name not in adapter_names:
                continue
            save_to_peft = peft_format and output.config.swift_type == SwiftTuners.LORA
            save_to_peft = save_to_peft and output.config.can_be_saved_to_peft(
            )
            if peft_format and not save_to_peft:
                logger.error(
                    'You are using additional lora parameters, which is not compatible with peft,'
                    'which is unable to save to peft format.')
            # save only the trainable weights
            output_state_dict = self.state_dict(
                adapter_name=adapter_name,
                save_extra_states=False,
<<<<<<< HEAD
                **state_dict_kwargs)
            output_dir = os.path.join(save_directory, adapter_name)
=======
                peft_format=save_to_peft,
                **state_dict_kwargs)
            output_dir = os.path.join(
                save_directory, adapter_name
            ) if adapter_name != 'default' or not save_to_peft else save_directory
>>>>>>> 125c7f3b
            os.makedirs(output_dir, exist_ok=True)
            if output_state_dict and output.config.has_additional_modules:
                self._save_state_dict(output_state_dict, output_dir,
                                      safe_serialization)
            if save_to_peft:
                config = output.config.to_peft_config()
                config.save_pretrained(output_dir)
            else:
                output.config.save_pretrained(output_dir)

        output_state_dict = self.state_dict(
            save_extra_states=True, save_adapter=False, **state_dict_kwargs)
        if len(output_state_dict) > 0:
            if self.has_additional_modules:
                os.makedirs(
                    os.path.join(save_directory, self.EXTRA_STATE_DIR),
                    exist_ok=True)
                self._save_state_dict(
                    output_state_dict,
                    os.path.join(save_directory, self.EXTRA_STATE_DIR),
                    safe_serialization)
                with open(
                        os.path.join(save_directory, self.EXTRA_STATE_DIR,
                                     CONFIG_NAME), 'w') as file:
                    json.dump({'extra_state_keys': self.extra_state_keys},
                              file)
            else:
                logger.error(
                    'Full parameter training, save_extra_states will be ignored'
                )

        if not os.path.exists(
                os.path.join(save_directory, 'configuration.json')):
            with open(os.path.join(save_directory, 'configuration.json'),
                      'w') as f:
                f.write('{}')

    @staticmethod
    def _save_state_dict(output_state_dict, save_directory,
                         safe_serialization):
        if safe_serialization:
            from safetensors.torch import save_file as safe_save_file
            safe_save_file(
                output_state_dict,
                os.path.join(save_directory, SAFETENSORS_WEIGHTS_NAME),
                metadata={'format': 'pt'})
        else:
            torch.save(output_state_dict,
                       os.path.join(save_directory, WEIGHTS_NAME))

    def set_active_adapters(self,
                            adapter_names: Union[List[str], str],
                            offload=None):
        if not adapter_names:
            adapter_names = []

        if isinstance(adapter_names, str):
            adapter_names = [adapter_names]

        adapter_names = set(adapter_names)
        for adapter_name in (adapter_names & set(self.adapters.keys())):
            self.activate_adapter(adapter_name, offload)

        for adapter_name in (set(self.adapters.keys()) - adapter_names):
            self.deactivate_adapter(adapter_name, offload)

    def activate_adapter(self, adapter_name, offload=None):
        if adapter_name not in self.adapters:
            logger.warning(
                f'{adapter_name} not in adapters: {self.adapters.keys()}')
            return

        from .mapping import SWIFT_MAPPING
        SWIFT_MAPPING[self.adapters[adapter_name].config.swift_type][1]\
            .activate_adapter(self.base_model, adapter_name, True, offload)

    def deactivate_adapter(self, adapter_name, offload=None):
        if adapter_name not in self.adapters:
            logger.warning(
                f'{adapter_name} not in adapters: {self.adapters.keys()}')
            return

        from .mapping import SWIFT_MAPPING
        SWIFT_MAPPING[self.adapters[adapter_name].config.swift_type][1]\
            .activate_adapter(self.base_model, adapter_name, False, offload=offload)

    def get_trainable_parameters(self):
        """
        Get the content of trainable parameters in the model.
        """
        trainable_params = 0
        all_param = 0
        for _, param in self.base_model.named_parameters():
            num_params = param.numel()
            # if using DS Zero 3 and the weights are initialized empty
            if num_params == 0 and hasattr(param, 'ds_numel'):
                num_params = param.ds_numel

            all_param += num_params
            if param.requires_grad:
                trainable_params += num_params
        return f'trainable params: {trainable_params:,d} || all params: {all_param:,d} ' \
               f'|| trainable%: {100 * trainable_params / all_param:.4f}' \
               '|| cuda memory: ' \
               f'{sum([torch.cuda.memory_allocated(i) for i in range(torch.cuda.device_count())])/1024/1024/1024:.2f}' \
               'GiB.'


class Swift:
    """The Wrapper to use both Peft and Swift tuners."""

    @staticmethod
    def prepare_model(model: Union[nn.Module, SwiftModel],
                      config: Union[SwiftConfig, PeftConfig,
                                    Dict[str, SwiftConfig]], **kwargs):
        """Prepare a model by the input config.

        Args:
            model(`Union[nn.Module, 'SwiftModel']`): The model to be tuned.
            config(`Union[SwiftConfig, PeftConfig, Dict[str, SwiftConfig]]`): The config or config dict, can be either
                SwiftConfigs or PeftConfigs
            **kwargs:
                Extra kwargs needed by SwiftModel or PeftModel.
        Returns:
            The model wrapped by SwiftModel or PeftModel.
        """

        if isinstance(config, (SwiftConfig, dict)):
            return SwiftModel(model, config, **kwargs)
        elif isinstance(
                config,
                PeftConfig) or config.__class__.__name__ == 'PeftWrapper':
            return get_peft_model(model, config, **kwargs)
        raise ValueError(f'Unsupported swift config type: {config.__class__}')

    @staticmethod
    def merge_and_unload(model: Union[PeftModel, SwiftModel], **kwargs):
        """Merge tuners into the base model and unload them.

        Args:
            model(`Union[PeftModel, SwiftModel]`): The model instance with tuners
            kwargs:
                adapter_name(`Union[str, List[str]]`): The adapter_name to unload, only supported in swift tuners.

        """
        from peft import PeftModel as _PeftModel
        if isinstance(model, _PeftModel):
            model.merge_and_unload()
        elif isinstance(model, SwiftModel):
            from swift import LoRAConfig
            from swift.tuners import LoRA
            adapter_name = kwargs.get('adapter_name', None)
            if isinstance(adapter_name, str):
                adapter_name = [adapter_name]
            for adapter, output in model.adapters.items():
                if isinstance(output.config,
                              LoRAConfig) and (adapter_name is None
                                               or adapter in adapter_name):
                    LoRA.unpatch_lora(model, output.config, adapter)

    @staticmethod
    def merge(model: Union[PeftModel, SwiftModel], **kwargs):
        """Merge tuners into the base model, will not unload them.

        Args:
            model(`Union[PeftModel, SwiftModel]`): The model instance with tuners
        """
        from .lora_layers import LoraLayer, LoRALayer
        for sub_module in model.modules():
            if isinstance(sub_module, (LoraLayer, LoRALayer)):
                sub_module.merge(**kwargs)

    @staticmethod
    def unmerge(model: Union[PeftModel, SwiftModel], **kwargs):
        """Unmerge tuners from the base model

        Args:
            model(`Union[PeftModel, SwiftModel]`): The model instance with tuners
        """
        from .lora_layers import LoraLayer, LoRALayer
        for sub_module in model.modules():
            if isinstance(sub_module, (LoraLayer, LoRALayer)):
                sub_module.unmerge(**kwargs)

    @staticmethod
    def from_pretrained(model: Union[nn.Module, SwiftModel],
                        model_id: str = None,
                        adapter_name: Union[str, List[str], Dict[str,
                                                                 str]] = None,
                        revision: str = None,
                        **kwargs):
        """Prepare a model by a model_id in the ModelScope hub or a local dir.

        Args:
            model(`Union[nn.Module, 'SwiftModel']`): The model to be tuned.
            model_id(`str`): The model id of the modelhub or a local dir containing the configs/weights.
            adapter_name(`str`, `optional`): The adapter_name to use.
            revision(`str`, `optional`): The model revision if the model_id is a model id of the modelhub.
            **kwargs:
                Extra kwargs needed by ``SwiftModel.from_pretrained`` or ``PeftModel.from_pretrained``.
        Returns:
            The model wrapped by SwiftModel or PeftModel.
        """
        if not os.path.exists(model_id):
            model_id = snapshot_download(model_id, revision=revision)
        is_peft_model = False
        if os.path.exists(os.path.join(model_id, CONFIG_NAME)):
            with open(os.path.join(model_id, CONFIG_NAME), 'r') as f:
                _json = json.load(f)
            is_peft_model = SWIFT_TYPE_KEY not in _json

        _name = adapter_name if isinstance(
            adapter_name, str) or adapter_name is None else adapter_name[0] \
            if isinstance(adapter_name, list) else list(adapter_name.keys())[0]
        _name = _name or ''
        if os.path.exists(os.path.join(model_id, _name, CONFIG_NAME)):
            with open(os.path.join(model_id, _name, CONFIG_NAME), 'r') as f:
                _json = json.load(f)
            is_peft_model = SWIFT_TYPE_KEY not in _json and 'extra_state_keys' not in _json
        if is_peft_model:
            return PeftModel.from_pretrained(
                model,
                model_id,
                revision=revision,
                adapter_name=adapter_name or 'default',
                **kwargs)
        else:
            return SwiftModel.from_pretrained(
                model,
                model_id,
                revision=revision,
                adapter_name=adapter_name,
                **kwargs)<|MERGE_RESOLUTION|>--- conflicted
+++ resolved
@@ -180,10 +180,6 @@
         """
         state_dict = kwargs.get('state_dict')
         if state_dict is None:
-<<<<<<< HEAD
-            state_dict = self.model.state_dict(
-                destination=destination, prefix=prefix, keep_vars=keep_vars)
-=======
             state_dict = self.base_model.state_dict(
                 destination=destination, prefix=prefix, keep_vars=keep_vars)
         state_dict = {
@@ -191,7 +187,6 @@
             value
             for key, value in state_dict.items()
         }
->>>>>>> 125c7f3b
         if not self.has_additional_modules:
             return state_dict
 
@@ -503,16 +498,11 @@
             output_state_dict = self.state_dict(
                 adapter_name=adapter_name,
                 save_extra_states=False,
-<<<<<<< HEAD
-                **state_dict_kwargs)
-            output_dir = os.path.join(save_directory, adapter_name)
-=======
                 peft_format=save_to_peft,
                 **state_dict_kwargs)
             output_dir = os.path.join(
                 save_directory, adapter_name
             ) if adapter_name != 'default' or not save_to_peft else save_directory
->>>>>>> 125c7f3b
             os.makedirs(output_dir, exist_ok=True)
             if output_state_dict and output.config.has_additional_modules:
                 self._save_state_dict(output_state_dict, output_dir,
