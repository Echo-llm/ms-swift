--- conflicted
+++ resolved
@@ -305,11 +305,7 @@
                 value = float(value)
             elif isinstance(value, str) and re.fullmatch(cls.bool_regex, value):
                 value = True if value.lower() == 'true' else False
-<<<<<<< HEAD
-            if key not in ignore_elements and key in sft_args and compare_value_ui != compare_value_arg and value:
-=======
             if key not in ignore_elements and key in sft_args and compare_value != value and value:
->>>>>>> 0d8708e6
                 kwargs[key] = value if not isinstance(value, list) else ' '.join(value)
                 kwargs_is_list[key] = isinstance(value, list) or getattr(cls.element(key), 'is_list', False)
             else:
