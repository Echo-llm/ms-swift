--- conflicted
+++ resolved
@@ -161,10 +161,7 @@
 - cliprange_value: Clip range in the PPO value loss function, default is 0.2
 - gamma: Discount factor for cumulative rewards, default is 1.0
 - lam: Lambda value for [GAE](https://arxiv.org/abs/1506.02438), default is 0.95
-<<<<<<< HEAD
-=======
 - num_sample_generations: Number of debugging samples generations throughout training, default is 10
->>>>>>> d2b45ec8
 
 ```bash
 CUDA_VISIBLE_DEVICES=0 \
